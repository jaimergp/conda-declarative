[build-system]
requires = ["hatchling", "hatch-vcs"]
build-backend = "hatchling.build"

[project]
name = "conda-declarative"
description = "Declarative workflows for conda environment handling."
readme = "README.md"
authors = [
  { name = "Jaime Rodríguez-Guerra", email = "jrodriguez@quansight.com" },
]
license = { file = "LICENSE" }
classifiers = [
  "License :: OSI Approved :: BSD License",
  "Programming Language :: Python :: 3",
  "Programming Language :: Python :: 3 :: Only",
  "Programming Language :: Python :: 3.10",
  "Programming Language :: Python :: 3.11",
  "Programming Language :: Python :: 3.12",
  "Programming Language :: Python :: Implementation :: CPython",
  "Programming Language :: Python :: Implementation :: PyPy",
]
requires-python = ">=3.10"
dependencies = [
  # "conda >=23.9.0",
  "boltons",
  "tomli>=2.0.1;python_version<'3.11'",
  "tomli-w",
  "textual>=3.3.0",
  "textual[syntax]",
]
dynamic = ["version"]

[project.urls]
homepage = "https://github.com/conda-incubator/conda-declarative"

[project.entry-points.conda]
conda-declarative = "conda_declarative.plugin"

[tool.pixi.project]
channels = ["conda-forge", "conda-canary/label/dev"]
platforms = ["linux-64", "osx-64", "osx-arm64", "win-64"]

[tool.pixi.dependencies]
python = ">=3.10"
tomli-w = "*"
<<<<<<< HEAD
conda = { version = ">=25.5.1.24", channel = "conda-canary/label/dev" }
=======
boltons = ">=24.0.0,<25"
rich = ">=14.0.0,<15"
>>>>>>> cbc1388e

[tool.pixi.pypi-dependencies]
conda-declarative = { path  = ".", editable = true }

[tool.pixi.feature.build]
dependencies = { conda-build = "*" }
<<<<<<< HEAD
tasks = { build = "conda build recipe -c conda-canary/label/dev" }
=======
tasks = { build = "conda build recipe --override-channels --channel conda-forge" }
>>>>>>> cbc1388e

[tool.pixi.feature.docs.tasks]
docs = { cmd = "python -m sphinx.cmd.build -M dirhtml . _build", cwd = "docs" }
serve = { cmd = "python -m http.server", cwd = "docs/_build/dirhtml" }
clean = { cmd = "rm -rf _build", cwd = "docs" }

[tool.pixi.feature.docs.dependencies]
python = "3.10.*"
conda-sphinx-theme = "*"
linkify-it-py = "*"
myst-parser = "*"
sphinx = "*"
sphinx-copybutton = "*"
sphinx-design = "*"
sphinx-reredirects = "*"
sphinx-sitemap = "*"
sphinxcontrib-programoutput = "*"

[tool.pixi.feature.test.tasks]
test = 'python -mpytest -vvv'
pre-commit = 'pre-commit'

[tool.pixi.feature.test.dependencies]
pytest = "7.4.3.*"
fmt = "!=10.2.0"
pytest-mock = "3.12.0.*"
conda-build = "*"
pre-commit = "*"
frozendict = ">=2.4.6,<3"

[tool.pixi.feature.py310.dependencies]
python = "3.10.*"
tomli = ">=2.0.1"

[tool.pixi.feature.py311.dependencies]
python = "3.11.*"

[tool.pixi.feature.py312.dependencies]
python = "3.12.*"

[tool.pixi.feature.py313.dependencies]
python = "3.13.*"

[tool.pixi.environments]
dev = ["py310"]
build = ["build"]
docs = ["docs"]
test-py310 = ["test", "py310"]
test-py311 = ["test", "py311"]
test-py312 = ["test", "py312"]
test-py313 = ["test", "py313"]

[tool.hatch.version]
source = "vcs"

[tool.hatch.build.hooks.vcs]
version-file = "conda_declarative/_version.py"

[tool.coverage.report]
exclude_lines = ["pragma: no cover", "if TYPE_CHECKING:"]

[tool.coverage.run]
source = ["conda_declarative/", "tests/"]
omit = ["conda_declarative/__init__.py"]

[tool.ruff]
line-length = 88

[tool.ruff.lint]
select = [
    # pycodestyle
    "E",
    "W",
    # Pyflakes
    "F",
    # pyupgrade
    "UP",
    # flake8-bugbear
    "B",
    # flake8-simplify
    "SIM",
    # isort
    "I",
    # pep8 naming
    "N",
    # pydocstyle
    "D",
    # annotations
    "ANN",
    # debugger
    "T10",
    # flake8-pytest
    "PT",
    # flake8-return
    "RET",
    # flake8-unused-arguments
    "ARG",
    # flake8-fixme
    "FIX",
    # flake8-eradicate
    "ERA",
    # pandas-vet
    "PD",
    # numpy-specific rules
    "NPY",
]
ignore = [
    "ANN002", # Missing type annotation for `*args`
    "ANN003", # Missing type annotation for `**kwargs`
    "ANN201", # Missing return type annotation for public function (makes no sense for NoneType return types...)
    "ANN204", # Missing return type annotation for special method
    "B905", # zip() without an explicit strict=; incompatible with python<3.12
    "D100", # Missing docstring in public module
    "D104", # Missing docstring in public package
    "D105", # Missing docstring in magic method
    "D107", # Missing docstring in __init__
    "D203", # 1 blank line before after class docstring
    "D204", # 1 blank line required after class docstring
    "D206", # Docstrings should be indented with spaces; unnecessary when running ruff-format
    "D211", # No blank line before class
    "D213", # Multiline summary second line
    "D413", # 1 black line after parameters
    "E501", # Line length too long; unnecessary when running ruff-format
    "PD901", # Avoid using 'df' for pandas dataframes. Perfectly fine in functions with limited scope
    "SIM108", # Simplify if/else to one line; not always clearer
    "W191", # Indentation contains tabs; unnecessary when running ruff-format
]

[tool.ruff.lint.per-file-ignores]
"__init__.py" = ["F401"]
"test_*.py" = ["ANN001"]<|MERGE_RESOLUTION|>--- conflicted
+++ resolved
@@ -44,23 +44,16 @@
 [tool.pixi.dependencies]
 python = ">=3.10"
 tomli-w = "*"
-<<<<<<< HEAD
 conda = { version = ">=25.5.1.24", channel = "conda-canary/label/dev" }
-=======
 boltons = ">=24.0.0,<25"
 rich = ">=14.0.0,<15"
->>>>>>> cbc1388e
 
 [tool.pixi.pypi-dependencies]
 conda-declarative = { path  = ".", editable = true }
 
 [tool.pixi.feature.build]
 dependencies = { conda-build = "*" }
-<<<<<<< HEAD
 tasks = { build = "conda build recipe -c conda-canary/label/dev" }
-=======
-tasks = { build = "conda build recipe --override-channels --channel conda-forge" }
->>>>>>> cbc1388e
 
 [tool.pixi.feature.docs.tasks]
 docs = { cmd = "python -m sphinx.cmd.build -M dirhtml . _build", cwd = "docs" }
